/*
Copyright 2018 The Kubernetes Authors.

Licensed under the Apache License, Version 2.0 (the "License");
you may not use this file except in compliance with the License.
You may obtain a copy of the License at

    http://www.apache.org/licenses/LICENSE-2.0

Unless required by applicable law or agreed to in writing, software
distributed under the License is distributed on an "AS IS" BASIS,
WITHOUT WARRANTIES OR CONDITIONS OF ANY KIND, either express or implied.
See the License for the specific language governing permissions and
limitations under the License.
*/

package common

import (
	"context"
	"errors"
	"fmt"
	"net/http"
	"reflect"
	"syscall"
	"testing"

	"github.com/GoogleCloudPlatform/k8s-cloud-provider/pkg/cloud/meta"
	"github.com/google/go-cmp/cmp"
	"github.com/googleapis/gax-go/v2/apierror"
	"google.golang.org/api/googleapi"
	"google.golang.org/grpc/codes"
	"google.golang.org/grpc/status"
)

const (
	volIDZoneFmt   = "projects/%s/zones/%s/disks/%s"
	volIDRegionFmt = "projects/%s/regions/%s/disks/%s"
)

func TestBytesToGbRoundDown(t *testing.T) {
	testCases := []struct {
		name  string
		bytes int64
		expGB int64
	}{
		{
			name:  "normal 5gb",
			bytes: 5368709120,
			expGB: 5,
		},
		{
			name:  "slightly less than 5gb",
			bytes: 5368709119,
			expGB: 4,
		},
		{
			name:  "slightly more than 5gb",
			bytes: 5368709121,
			expGB: 5,
		},
		{
			name:  "zero",
			bytes: 0,
			expGB: 0,
		},
	}
	for _, tc := range testCases {
		t.Logf("test case: %s", tc.name)
		gotGB := BytesToGbRoundDown(tc.bytes)

		if gotGB != tc.expGB {
			t.Errorf("got GB %v, expected %v", gotGB, tc.expGB)
		}

	}
}

func TestBytesToGbRoundUp(t *testing.T) {
	testCases := []struct {
		name  string
		bytes int64
		expGB int64
	}{
		{
			name:  "normal 5gb",
			bytes: 5368709120,
			expGB: 5,
		},
		{
			name:  "slightly less than 5gb",
			bytes: 5368709119,
			expGB: 5,
		},
		{
			name:  "slightly more than 5gb",
			bytes: 5368709121,
			expGB: 6,
		},
		{
			name:  "1.5Gi",
			bytes: 1610612736,
			expGB: 2,
		},
		{
			name:  "zero",
			bytes: 0,
			expGB: 0,
		},
	}
	for _, tc := range testCases {
		t.Logf("test case: %s", tc.name)
		gotGB := BytesToGbRoundUp(tc.bytes)

		if gotGB != tc.expGB {
			t.Errorf("got GB %v, expected %v", gotGB, tc.expGB)
		}

	}
}

func TestGbToBytes(t *testing.T) {
	testCases := []struct {
		name     string
		gb       int64
		expBytes int64
	}{
		{
			name:     "5Gb",
			gb:       5,
			expBytes: 5368709120,
		},
		{
			name:     "0gb",
			gb:       0,
			expBytes: 0,
		},
		{
			name:     "1gb",
			gb:       1,
			expBytes: 1024 * 1024 * 1024,
		},
	}
	for _, tc := range testCases {
		t.Logf("test case: %s", tc.name)
		gotBytes := GbToBytes(tc.gb)
		if gotBytes != tc.expBytes {
			t.Errorf("got bytes: %v, expected: %v", gotBytes, tc.expBytes)
		}

	}
}

func TestVolumeIDToKey(t *testing.T) {
	testName := "test-name"
	testZone := "test-zone"
	testProject := "test-project"
	testCrossProject := "test-cross-project"
	testRegion := "test-region"

	testCases := []struct {
		name       string
		volID      string
		expProject string
		expKey     *meta.Key
		expErr     bool
	}{
		{
			name:       "normal zonal",
			volID:      fmt.Sprintf(volIDZoneFmt, testProject, testZone, testName),
			expKey:     meta.ZonalKey(testName, testZone),
			expProject: testProject,
		},
		{
			name:       "cross project",
			volID:      fmt.Sprintf(volIDZoneFmt, testCrossProject, testZone, testName),
			expKey:     meta.ZonalKey(testName, testZone),
			expProject: testCrossProject,
		},
		{
			name:       "normal regional",
			volID:      fmt.Sprintf(volIDRegionFmt, testProject, testRegion, testName),
			expKey:     meta.RegionalKey(testName, testRegion),
			expProject: testProject,
		},
		{
			name:   "malformed",
			volID:  "wrong",
			expErr: true,
		},
		{
			name:   "malformed but right length",
			volID:  "this/is/wrong/but/right/num",
			expErr: true,
		},
	}
	for _, tc := range testCases {
		t.Logf("test case: %s", tc.name)
		project, gotKey, err := VolumeIDToKey(tc.volID)
		if err == nil && tc.expErr {
			t.Errorf("Expected error but got none")
		}
		if err != nil {
			if !tc.expErr {
				t.Errorf("Did not expect error but got: %v", err)
			}
			continue
		}

		if !reflect.DeepEqual(gotKey, tc.expKey) {
			t.Errorf("Got key %v, but expected %v, from volume ID %v", gotKey, tc.expKey, tc.volID)
		}

		if project != tc.expProject {
			t.Errorf("Got project %v, but expected %v, from volume ID %v", project, tc.expProject, tc.volID)
		}
	}

}

func TestNodeIDToZoneAndName(t *testing.T) {
	testProject := "test-project"
	testName := "test-name"
	testZone := "test-zone"

	testCases := []struct {
		name    string
		nodeID  string
		expZone string
		expName string
		expErr  bool
	}{
		{
			name:    "normal",
			nodeID:  CreateNodeID(testProject, testZone, testName),
			expZone: testZone,
			expName: testName,
		},
		{
			name:   "malformed",
			nodeID: "wrong",
			expErr: true,
		},
	}
	for _, tc := range testCases {
		t.Logf("test case: %s", tc.name)
		zone, name, err := NodeIDToZoneAndName(tc.nodeID)
		if err == nil && tc.expErr {
			t.Errorf("Expected error but got none")
		}
		if err != nil {
			if !tc.expErr {
				t.Errorf("Did not expect error but got: %v", err)
			}
			continue
		}

		if !(zone == tc.expZone && name == tc.expName) {
			t.Errorf("got wrong zone/name %s/%s, expected %s/%s", zone, name, tc.expZone, tc.expName)
		}

	}
}

func TestGetRegionFromZones(t *testing.T) {
	testCases := []struct {
		name      string
		zones     []string
		expRegion string
		expErr    bool
	}{
		{
			name:      "single zone success",
			zones:     []string{"us-central1-c"},
			expRegion: "us-central1",
		},
		{
			name:      "multi zone success",
			zones:     []string{"us-central1-b", "us-central1-c"},
			expRegion: "us-central1",
		},
		{
			name:   "multi different zone fail",
			zones:  []string{"us-central1-c", "us-asia1-b"},
			expErr: true,
		},
		{
			name:   "empty zones",
			expErr: true,
		},
		{
			name:   "malformed zone",
			zones:  []string{"blah/blooh"},
			expErr: true,
		},
	}
	for _, tc := range testCases {
		t.Logf("test case: %s", tc.name)
		region, err := GetRegionFromZones(tc.zones)
		if err == nil && tc.expErr {
			t.Errorf("Expected error but got none")
		}
		if err != nil {
			if !tc.expErr {
				t.Errorf("Did not expect error but got: %v", err)
			}
			continue
		}

		if region != tc.expRegion {
			t.Errorf("Got region: %v, expected: %v", region, tc.expRegion)
		}

	}
}

func TestKeyToVolumeID(t *testing.T) {
	testName := "test-name"
	testZone := "test-zone"
	testProject := "test-project"
	testRegion := "test-region"

	testCases := []struct {
		name   string
		key    *meta.Key
		expID  string
		expErr bool
	}{
		{
			name:  "normal zonal",
			key:   meta.ZonalKey(testName, testZone),
			expID: fmt.Sprintf(volIDZoneFmt, testProject, testZone, testName),
		},
		{
			name:  "normal regional",
			key:   meta.RegionalKey(testName, testRegion),
			expID: fmt.Sprintf(volIDRegionFmt, testProject, testRegion, testName),
		},
		{
			name:   "malformed / unsupported global",
			key:    meta.GlobalKey(testName),
			expErr: true,
		},
	}
	for _, tc := range testCases {
		t.Logf("test case: %s", tc.name)
		gotID, err := KeyToVolumeID(tc.key, testProject)
		if err == nil && tc.expErr {
			t.Errorf("Expected error but got none")
		}
		if err != nil {
			if !tc.expErr {
				t.Errorf("Did not expect error but got: %v", err)
			}
			continue
		}

		if !reflect.DeepEqual(gotID, tc.expID) {
			t.Errorf("Got ID %v, but expected %v, from volume key %v", gotID, tc.expID, tc.key)
		}
	}

}

func TestConvertLabelsStringToMap(t *testing.T) {
	t.Run("parsing labels string into map", func(t *testing.T) {
		testCases := []struct {
			name           string
			labels         string
			expectedOutput map[string]string
			expectedError  bool
		}{
			{
				name:           "should return empty map when labels string is empty",
				labels:         "",
				expectedOutput: map[string]string{},
				expectedError:  false,
			},
			{
				name:   "single label string",
				labels: "key=value",
				expectedOutput: map[string]string{
					"key": "value",
				},
				expectedError: false,
			},
			{
				name:   "multiple label string",
				labels: "key1=value1,key2=value2",
				expectedOutput: map[string]string{
					"key1": "value1",
					"key2": "value2",
				},
				expectedError: false,
			},
			{
				name:   "multiple labels string with whitespaces gets trimmed",
				labels: "key1=value1, key2=value2",
				expectedOutput: map[string]string{
					"key1": "value1",
					"key2": "value2",
				},
				expectedError: false,
			},
			{
				name:           "malformed labels string (no keys and values)",
				labels:         ",,",
				expectedOutput: nil,
				expectedError:  true,
			},
			{
				name:           "malformed labels string (incorrect format)",
				labels:         "foo,bar",
				expectedOutput: nil,
				expectedError:  true,
			},
			{
				name:           "malformed labels string (missing key)",
				labels:         "key1=value1,=bar",
				expectedOutput: nil,
				expectedError:  true,
			},
			{
				name:           "malformed labels string (missing key and value)",
				labels:         "key1=value1,=bar,=",
				expectedOutput: nil,
				expectedError:  true,
			},
		}

		for _, tc := range testCases {
			t.Logf("test case: %s", tc.name)
			output, err := ConvertLabelsStringToMap(tc.labels)
			if tc.expectedError && err == nil {
				t.Errorf("Expected error but got none")
			}
			if err != nil {
				if !tc.expectedError {
					t.Errorf("Did not expect error but got: %v", err)
				}
				continue
			}

			if !reflect.DeepEqual(output, tc.expectedOutput) {
				t.Errorf("Got labels %v, but expected %v", output, tc.expectedOutput)
			}
		}
	})

	t.Run("checking google requirements", func(t *testing.T) {
		testCases := []struct {
			name          string
			labels        string
			expectedError bool
		}{
			{
				name: "64 labels at most",
				labels: `k1=v,k2=v,k3=v,k4=v,k5=v,k6=v,k7=v,k8=v,k9=v,k10=v,k11=v,k12=v,k13=v,k14=v,k15=v,k16=v,k17=v,k18=v,k19=v,k20=v,
                         k21=v,k22=v,k23=v,k24=v,k25=v,k26=v,k27=v,k28=v,k29=v,k30=v,k31=v,k32=v,k33=v,k34=v,k35=v,k36=v,k37=v,k38=v,k39=v,k40=v,
                         k41=v,k42=v,k43=v,k44=v,k45=v,k46=v,k47=v,k48=v,k49=v,k50=v,k51=v,k52=v,k53=v,k54=v,k55=v,k56=v,k57=v,k58=v,k59=v,k60=v,
                         k61=v,k62=v,k63=v,k64=v,k65=v`,
				expectedError: true,
			},
			{
				name:          "label key must start with lowercase char (# case)",
				labels:        "#k=v",
				expectedError: true,
			},
			{
				name:          "label key must start with lowercase char (_ case)",
				labels:        "_k=v",
				expectedError: true,
			},
			{
				name:          "label key must start with lowercase char (- case)",
				labels:        "-k=v",
				expectedError: true,
			},
			{
				name:          "label key can only contain lowercase chars, digits, _ and -)",
				labels:        "k*=v",
				expectedError: true,
			},
			{
				name:          "label key may not have over 63 characters",
				labels:        "abcdefghijabcdefghijabcdefghijabcdefghijabcdefghijabcdefghij1234=v",
				expectedError: true,
			},
			{
				name:          "label key cannot contain . and /",
				labels:        "kubernetes.io/created-for/pvc/namespace=v",
				expectedError: true,
			},
			{
				name:          "label value can only contain lowercase chars, digits, _ and -)",
				labels:        "k1=###",
				expectedError: true,
			},
			{
				name:          "label value may not have over 63 characters",
				labels:        "abcdefghijabcdefghijabcdefghijabcdefghijabcdefghijabcdefghij1234=v",
				expectedError: true,
			},
			{
				name:          "label value cannot contain . and /",
				labels:        "kubernetes_io_created-for_pvc_namespace=v./",
				expectedError: true,
			},
			{
				name:          "label key can have up to 63 characters",
				labels:        "abcdefghijabcdefghijabcdefghijabcdefghijabcdefghijabcdefghij123=v",
				expectedError: false,
			},
			{
				name:          "label value can have up to 63 characters",
				labels:        "abcdefghijabcdefghijabcdefghijabcdefghijabcdefghijabcdefghij123=v",
				expectedError: false,
			},
			{
				name:          "label key can contain _ and -",
				labels:        "kubernetes_io_created-for_pvc_namespace=v",
				expectedError: false,
			},
			{
				name:          "label value can contain _ and -",
				labels:        "k=my_value-2",
				expectedError: false,
			},
		}

		for _, tc := range testCases {
			t.Logf("test case: %s", tc.name)
			_, err := ConvertLabelsStringToMap(tc.labels)

			if tc.expectedError && err == nil {
				t.Errorf("Expected error but got none")
			}

			if !tc.expectedError && err != nil {
				t.Errorf("Did not expect error but got: %v", err)
			}
		}
	})

}

func TestConvertTagsStringToMap(t *testing.T) {
	t.Run("parsing tags string into slice", func(t *testing.T) {
		testCases := []struct {
			name           string
			tags           string
			expectedOutput map[string]string
			expectedError  bool
		}{
			{
				name:           "should return empty slice when tags string is empty",
				tags:           "",
				expectedOutput: nil,
				expectedError:  false,
			},
			{
				name:           "single tag string",
				tags:           "parent/key/value",
				expectedOutput: map[string]string{"parent/key": "value"},
				expectedError:  false,
			},
			{
				name:           "multiple tag string",
				tags:           "parent1/key1/value1,parent2/key2/value2",
				expectedOutput: map[string]string{"parent1/key1": "value1", "parent2/key2": "value2"},
				expectedError:  false,
			},
			{
				name:           "multiple tags string with whitespaces gets trimmed",
				tags:           "parent1/key1/value1, parent2/key2/value2",
				expectedOutput: map[string]string{"parent1/key1": "value1", "parent2/key2": "value2"},
				expectedError:  false,
			},
			{
				name:           "malformed tags string (no parent_ids, keys and values)",
				tags:           ",,",
				expectedOutput: nil,
				expectedError:  true,
			},
			{
				name:           "malformed tags string (incorrect format)",
				tags:           "foo,bar",
				expectedOutput: nil,
				expectedError:  true,
			},
			{
				name:           "malformed tags string (missing parent_id)",
				tags:           "parent1/key1/value1,/key2/value2",
				expectedOutput: nil,
				expectedError:  true,
			},
			{
				name:           "malformed tags string (missing key)",
				tags:           "parent1//value1,parent2/key2/value2",
				expectedOutput: nil,
				expectedError:  true,
			},
			{
				name:           "malformed tags string (missing value)",
				tags:           "parent1/key1/value1,parent2/key2/",
				expectedOutput: nil,
				expectedError:  true,
			},
			{
				name:           "same tag parent_id, key and value string used more than once",
				tags:           "parent1/key1/value1,parent1/key1/value1",
				expectedOutput: nil,
				expectedError:  true,
			},
			{
				name:           "same tag parent_id & key string used more than once",
				tags:           "parent1/key1/value1,parent1/key1/value2",
				expectedOutput: nil,
				expectedError:  true,
			},
		}

		for _, tc := range testCases {
			t.Logf("test case: %s", tc.name)
			output, err := ConvertTagsStringToMap(tc.tags)
			if tc.expectedError && err == nil {
				t.Errorf("Expected error but got none")
			}

			if !tc.expectedError && err != nil {
				t.Errorf("Did not expect error but got: %v", err)
			}

			if err == nil && !reflect.DeepEqual(output, tc.expectedOutput) {
				t.Errorf("Got tags %v, but expected %v", output, tc.expectedOutput)
			}
		}
	})

	t.Run("checking google requirements", func(t *testing.T) {
		testCases := []struct {
			name          string
			tags          string
			expectedError bool
		}{
			{
				name: "50 tags at most",
				tags: `p1/k/v,p2/k/v,p3/k/v,p4/k/v,p5/k/v,p6/k/v,p7/k/v,p8/k/v,p9/k/v,p10/k/v,p11/k/v,p12/k/v,p13/k/v,p14/k/v,p15/k/v,p16/k/v,p17/k/v,
						 p18/k/v,p19/k/v,p20/k/v,p21/k/v,p22/k/v,p23/k/v,p24/k/v,p25/k/v,p26/k/v,p27/k/v,p28/k/v,p29/k/v,p30/k/v,p31/k/v,p32/k/v,p33/k/v,
						 p34/k/v,p35/k/v,p36/k/v,p37/k/v,p38/k/v,p39/k/v,p40/k/v,p41/k/v,p42/k/v,p43/k/v,p44/k/v,p45/k/v,p46/k/v,p47/k/v,p48/k/v,p49/k/v,
						 p50/k/v,p51/k/v`,
				expectedError: true,
			},
			{
				name:          "tag parent_id must start with non-zero decimal when OrganizationID is used (leading zeroes case)",
				tags:          "01/k/v",
				expectedError: true,
			},
			{
				name:          "tag parent_id may not have more than 32 characters when OrganizationID is used",
				tags:          "123546789012345678901234567890123/k/v",
				expectedError: true,
			},
			{
				name:          "tag parent_id can have decimal characters when OrganizationID is used",
				tags:          "1234567890/k/v",
				expectedError: false,
			},
			{
				name:          "tag parent_id may not have less than 6 characters when ProjectID is used",
				tags:          "abcde/k/v",
				expectedError: true,
			},
			{
				name:          "tag parent_id must start with lowercase char when ProjectID is used (decimal case)",
				tags:          "1parent/k/v",
				expectedError: true,
			},
			{
				name:          "tag parent_id must start with lowercase char when ProjectID is used (- case)",
				tags:          "-parent/k/v",
				expectedError: true,
			},
			{
				name:          "tag parent_id must end with lowercase alphanumeric char when ProjectID is used (- case)",
				tags:          "parent-/k/v",
				expectedError: true,
			},
			{
				name:          "tag parent_id may not have more than 30 characters when ProjectID is used",
				tags:          "abcdefghijklmnopqrstuvwxyz12345/k/v",
				expectedError: true,
			},
			{
				name:          "tag parent_id can contain lowercase alphanumeric characters and hyphens when ProjectID is used",
				tags:          "parent-id-100/k/v",
				expectedError: false,
			},
			{
				name:          "tag key must start with alphanumeric char (. case)",
				tags:          "parent/.k/v",
				expectedError: true,
			},
			{
				name:          "tag key must start with alphanumeric char (_ case)",
				tags:          "parent/_k/v",
				expectedError: true,
			},
			{
				name:          "tag key must start with alphanumeric char (- case)",
				tags:          "parent/-k/v",
				expectedError: true,
			},
			{
				name:          "tag key can only contain uppercase, lowercase alphanumeric characters, and the following special characters '._-'",
				tags:          "parent/k*/v",
				expectedError: true,
			},
			{
				name:          "tag key may not have over 63 characters",
				tags:          "parent/abcdefghijabcdefghijabcdefghijabcdefghijabcdefghijabcdefghij1234/v",
				expectedError: true,
			},
			{
				name:          "tag key can contain uppercase, lowercase alphanumeric characters, and the following special characters '._-'",
				tags:          "parent/Type_of.cloud-platform/v",
				expectedError: false,
			},
			{
				name:          "tag value must start with alphanumeric char (. case)",
				tags:          "parent/k/.v",
				expectedError: true,
			},
			{
				name:          "tag value must start with alphanumeric char (_ case)",
				tags:          "parent/k/_v",
				expectedError: true,
			},
			{
				name:          "tag value must start with alphanumeric char (- case)",
				tags:          "parent/k/-v",
				expectedError: true,
			},
			{
				name:          "tag value can only contain uppercase, lowercase alphanumeric characters, and the following special characters `_-.@%%=+:,*#&(){}[]` and spaces",
				tags:          "parent/k/v*",
				expectedError: true,
			},
			{
				name:          "tag value may not have over 63 characters",
				tags:          "parent/k/abcdefghijabcdefghijabcdefghijabcdefghijabcdefghijabcdefghij1234",
				expectedError: true,
			},
			{
				name:          "tag key can contain uppercase, lowercase alphanumeric characters, and the following special characters `_-.@%%=+:,*#&(){}[]` and spaces",
				tags:          "parent/k/Special@value[10]{20}(30)-example",
				expectedError: false,
			},
		}

		for _, tc := range testCases {
			t.Logf("test case: %s", tc.name)
			_, err := ConvertTagsStringToMap(tc.tags)

			if tc.expectedError && err == nil {
				t.Errorf("Expected error but got none")
			}

			if !tc.expectedError && err != nil {
				t.Errorf("Did not expect error but got: %v", err)
			}
		}
	})
}

func TestSnapshotStorageLocations(t *testing.T) {
	tests := []struct {
		desc                        string
		locationString              string
		expectedNormalizedLocations []string
		expectError                 bool
	}{
		{
			"valid multi-region",
			"   uS ",
			[]string{"us"},
			false,
		},
		{
			"valid region",
			"  US-EAST1",
			[]string{"us-east1"},
			false,
		},
		{
			// Zones are not valid bucket/snapshot locations.
			"single zone",
			"us-east1a",
			[]string{},
			true,
		},
	}
	for _, tc := range tests {
		t.Run(tc.desc, func(t *testing.T) {
			normalizedLocations, err := ProcessStorageLocations(tc.locationString)
			if err != nil && !tc.expectError {
				t.Errorf("Got error %v processing storage locations %q; expect no error", err, tc.locationString)
			}
			if err == nil && tc.expectError {
				t.Errorf("Got no error processing storage locations %q; expect an error", tc.locationString)
			}
			if err == nil && !reflect.DeepEqual(normalizedLocations, tc.expectedNormalizedLocations) {
				t.Errorf("Got %v for normalized storage locations; expect %v", normalizedLocations, tc.expectedNormalizedLocations)
			}
		})
	}
}

func TestConvertStringToInt64(t *testing.T) {
	tests := []struct {
		desc        string
		inputStr    string
		expInt64    int64
		expectError bool
	}{
		{
			desc:        "valid number string",
			inputStr:    "10000",
			expInt64:    10000,
			expectError: false,
		},
		{
			desc:        "test higher number",
			inputStr:    "15000",
			expInt64:    15000,
			expectError: false,
		},
		{
			desc:        "round M to number",
			inputStr:    "1M",
			expInt64:    1000000,
			expectError: false,
		},
		{
			desc:        "round m to number",
			inputStr:    "1m",
			expInt64:    1,
			expectError: false,
		},
		{
			desc:        "round k to number",
			inputStr:    "1k",
			expInt64:    1000,
			expectError: false,
		},
		{
			desc:        "invalid empty string",
			inputStr:    "",
			expInt64:    0,
			expectError: true,
		},
		{
			desc:        "invalid string",
			inputStr:    "ew%65",
			expInt64:    0,
			expectError: true,
		},
		{
			desc:        "invalid KiB string",
			inputStr:    "10KiB",
			expInt64:    10000,
			expectError: true,
		},
		{
			desc:        "invalid GB string",
			inputStr:    "10GB",
			expInt64:    0,
			expectError: true,
		},
		{
			desc:        "round Ki to number",
			inputStr:    "1Ki",
			expInt64:    1024,
			expectError: false,
		},
		{
			desc:        "round k to number",
			inputStr:    "10k",
			expInt64:    10000,
			expectError: false,
		},
		{
			desc:        "round Mi to number",
			inputStr:    "10Mi",
			expInt64:    10485760,
			expectError: false,
		},
		{
			desc:        "round M to number",
			inputStr:    "10M",
			expInt64:    10000000,
			expectError: false,
		},
		{
			desc:        "round G to number",
			inputStr:    "10G",
			expInt64:    10000000000,
			expectError: false,
		},
		{
			desc:        "round Gi to number",
			inputStr:    "100Gi",
			expInt64:    107374182400,
			expectError: false,
		},
		{
			desc:        "round decimal to number",
			inputStr:    "1.2Gi",
			expInt64:    1288490189,
			expectError: false,
		},
		{
			desc:        "round big value to number",
			inputStr:    "8191Pi",
			expInt64:    9222246136947933184,
			expectError: false,
		},
	}
	for _, tc := range tests {
		t.Run(tc.desc, func(t *testing.T) {
			actualInt64, err := ConvertStringToInt64(tc.inputStr)
			if err != nil && !tc.expectError {
				t.Errorf("Got error %v converting string to int64 %s; expect no error", err, tc.inputStr)
			}
			if err == nil && tc.expectError {
				t.Errorf("Got no error converting string to int64 %s; expect an error", tc.inputStr)
			}
			if err == nil && actualInt64 != tc.expInt64 {
				t.Errorf("Got %d for converting string to int64; expect %d", actualInt64, tc.expInt64)
			}
		})
	}
}

func TestConvertMiStringToInt64(t *testing.T) {
	tests := []struct {
		desc        string
		inputStr    string
		expInt64    int64
		expectError bool
	}{
		{
			desc:        "valid number string",
			inputStr:    "10000",
			expInt64:    1,
			expectError: false,
		},
		{
			desc:        "round Ki to MiB",
			inputStr:    "1000Ki",
			expInt64:    1,
			expectError: false,
		},
		{
			desc:        "round k to MiB",
			inputStr:    "1000k",
			expInt64:    1,
			expectError: false,
		},
		{
			desc:        "round Mi to MiB",
			inputStr:    "1000Mi",
			expInt64:    1000,
			expectError: false,
		},
		{
			desc:        "round M to MiB",
			inputStr:    "1000M",
			expInt64:    954,
			expectError: false,
		},
		{
			desc:        "round G to MiB",
			inputStr:    "1000G",
			expInt64:    953675,
			expectError: false,
		},
		{
			desc:        "round Gi to MiB",
			inputStr:    "10000Gi",
			expInt64:    10240000,
			expectError: false,
		},
		{
			desc:        "round decimal to MiB",
			inputStr:    "1.2Gi",
			expInt64:    1229,
			expectError: false,
		},
		{
			desc:        "round big value to MiB",
			inputStr:    "8191Pi",
			expInt64:    8795019280384,
			expectError: false,
		},
		{
			desc:        "invalid empty string",
			inputStr:    "",
			expInt64:    0,
			expectError: true,
		},
		{
			desc:        "invalid KiB string",
			inputStr:    "10KiB",
			expInt64:    10000,
			expectError: true,
		},
		{
			desc:        "invalid GB string",
			inputStr:    "10GB",
			expInt64:    0,
			expectError: true,
		},
		{
			desc:        "invalid string",
			inputStr:    "ew%65",
			expInt64:    0,
			expectError: true,
		},
	}
	for _, tc := range tests {
		t.Run(tc.desc, func(t *testing.T) {
			actualInt64, err := ConvertMiStringToInt64(tc.inputStr)
			if err != nil && !tc.expectError {
				t.Errorf("Got error %v converting string to int64 %s; expect no error", err, tc.inputStr)
			}
			if err == nil && tc.expectError {
				t.Errorf("Got no error converting string to int64 %s; expect an error", tc.inputStr)
			}
			if err == nil && actualInt64 != tc.expInt64 {
				t.Errorf("Got %d for converting string to int64; expect %d", actualInt64, tc.expInt64)
			}
		})
	}
}

func TestConvertStringToBool(t *testing.T) {
	tests := []struct {
		desc        string
		inputStr    string
		expected    bool
		expectError bool
	}{
		{
			desc:        "valid true",
			inputStr:    "true",
			expected:    true,
			expectError: false,
		},
		{
			desc:        "valid mixed case true",
			inputStr:    "True",
			expected:    true,
			expectError: false,
		},
		{
			desc:        "valid false",
			inputStr:    "false",
			expected:    false,
			expectError: false,
		},
		{
			desc:        "valid mixed case false",
			inputStr:    "False",
			expected:    false,
			expectError: false,
		},
		{
			desc:        "invalid",
			inputStr:    "yes",
			expected:    false,
			expectError: true,
		},
	}
	for _, tc := range tests {
		t.Run(tc.desc, func(t *testing.T) {
			got, err := ConvertStringToBool(tc.inputStr)
			if err != nil && !tc.expectError {
				t.Errorf("Got error %v converting string to bool %s; expect no error", err, tc.inputStr)
			}
			if err == nil && tc.expectError {
				t.Errorf("Got no error converting string to bool %s; expect an error", tc.inputStr)
			}
			if err == nil && got != tc.expected {
				t.Errorf("Got %v for converting string to bool; expect %v", got, tc.expected)
			}
		})
	}
}

func TestConvertStringToAvailabilityClass(t *testing.T) {
	tests := []struct {
		desc        string
		inputStr    string
		expected    string
		expectError bool
	}{
		{
			desc:        "valid none",
			inputStr:    "none",
			expected:    ParameterNoAvailabilityClass,
			expectError: false,
		},
		{
			desc:        "valid mixed case none",
			inputStr:    "None",
			expected:    ParameterNoAvailabilityClass,
			expectError: false,
		},
		{
			desc:        "valid failover",
			inputStr:    "regional-hard-failover",
			expected:    ParameterRegionalHardFailoverClass,
			expectError: false,
		},
		{
			desc:        "valid mixed case failover",
			inputStr:    "Regional-Hard-Failover",
			expected:    ParameterRegionalHardFailoverClass,
			expectError: false,
		},
		{
			desc:        "invalid",
			inputStr:    "yes",
			expected:    "",
			expectError: true,
		},
	}
	for _, tc := range tests {
		t.Run(tc.desc, func(t *testing.T) {
			got, err := ConvertStringToAvailabilityClass(tc.inputStr)
			if err != nil && !tc.expectError {
				t.Errorf("Got error %v converting string to availablity class %s; expect no error", err, tc.inputStr)
			}
			if err == nil && tc.expectError {
				t.Errorf("Got no error converting string to availablity class %s; expect an error", tc.inputStr)
			}
			if err == nil && got != tc.expected {
				t.Errorf("Got %v for converting string to availablity class; expect %v", got, tc.expected)
			}
		})
	}
}

func TestParseMachineType(t *testing.T) {
	tests := []struct {
		desc                string
		inputMachineTypeUrl string
		expectedMachineType string
		expectError         bool
	}{
		{
			desc:                "full URL machine type",
			inputMachineTypeUrl: "https://www.googleapis.com/compute/v1/projects/my-project/zones/us-central1-c/machineTypes/c3-highcpu-4",
			expectedMachineType: "c3-highcpu-4",
		},
		{
			desc:                "partial URL machine type",
			inputMachineTypeUrl: "zones/us-central1-c/machineTypes/n2-standard-4",
			expectedMachineType: "n2-standard-4",
		},
		{
			desc:                "custom partial URL machine type",
			inputMachineTypeUrl: "zones/us-central1-c/machineTypes/e2-custom-2-4096",
			expectedMachineType: "e2-custom-2-4096",
		},
		{
			desc:                "incorrect URL",
			inputMachineTypeUrl: "https://www.googleapis.com/compute/v1/projects/psch-gke-dev/zones/us-central1-c",
			expectError:         true,
		},
		{
			desc:                "incorrect partial URL",
			inputMachineTypeUrl: "zones/us-central1-c/machineTypes/",
			expectError:         true,
		},
		{
			desc:                "missing zone",
			inputMachineTypeUrl: "zones//machineTypes/n2-standard-4",
			expectError:         true,
		},
	}
	for _, tc := range tests {
		t.Run(tc.desc, func(t *testing.T) {
			actualMachineFamily, err := ParseMachineType(tc.inputMachineTypeUrl)
			if err != nil && !tc.expectError {
				t.Errorf("Got error %v parsing machine type %s; expect no error", err, tc.inputMachineTypeUrl)
			}
			if err == nil && tc.expectError {
				t.Errorf("Got no error parsing machine type %s; expect an error", tc.inputMachineTypeUrl)
			}
			if err == nil && actualMachineFamily != tc.expectedMachineType {
				t.Errorf("Got %s parsing machine type; expect %s", actualMachineFamily, tc.expectedMachineType)
			}
		})
	}
}

func TestCodeForError(t *testing.T) {
	getGoogleAPIWrappedError := func(err error) *googleapi.Error {
		apierr, _ := apierror.ParseError(err, false)
		wrappedError := &googleapi.Error{}
		wrappedError.Wrap(apierr)

		return wrappedError
	}
	getAPIError := func(err error) *apierror.APIError {
		apierror, _ := apierror.ParseError(err, true)
		return apierror
	}
	testCases := []struct {
		name     string
		inputErr error
		expCode  codes.Code
	}{
		{
			name:     "Not googleapi.Error",
			inputErr: errors.New("I am not a googleapi.Error"),
			expCode:  codes.Internal,
		},
		{
			name:     "User error",
			inputErr: &googleapi.Error{Code: http.StatusBadRequest, Message: "User error with bad request"},
			expCode:  codes.InvalidArgument,
		},
		{
			name: "googleapi.Error that wraps apierror.APIError of http kind",
			inputErr: getGoogleAPIWrappedError(&googleapi.Error{
				Code:    404,
				Message: "data requested not found error",
			}),
			expCode: codes.NotFound,
		},
		{
			name: "googleapi.Error that wraps apierror.APIError of http kind status conflict",
			inputErr: getGoogleAPIWrappedError(&googleapi.Error{
				Code:    409,
				Message: "status conflict error",
			}),
			expCode: codes.FailedPrecondition,
		},
		{
			name: "googleapi.Error that wraps apierror.APIError of status kind",
			inputErr: getGoogleAPIWrappedError(status.New(
				codes.Internal, "Internal status error",
			).Err()),
			expCode: codes.Internal,
		},
		{
			name: "apierror.APIError of http kind",
			inputErr: getAPIError(&googleapi.Error{
				Code:    404,
				Message: "data requested not found error",
			}),
			expCode: codes.NotFound,
		},
		{
			name: "apierror.APIError of status kind",
			inputErr: getAPIError(status.New(
				codes.Canceled, "Internal status error",
			).Err()),
			expCode: codes.Canceled,
		},
		{
			name:     "googleapi.Error but not a user error",
			inputErr: &googleapi.Error{Code: http.StatusInternalServerError, Message: "Internal error"},
			expCode:  codes.Internal,
		},
		{
			name:     "context canceled error",
			inputErr: context.Canceled,
			expCode:  codes.Canceled,
		},
		{
			name:     "context deadline exceeded error",
			inputErr: context.DeadlineExceeded,
			expCode:  codes.DeadlineExceeded,
		},
		{
			name:     "connection reset error",
			inputErr: fmt.Errorf("failed to getDisk: connection reset by peer"),
			expCode:  codes.Unavailable,
		},
		{
			name:     "wrapped connection reset error",
			inputErr: fmt.Errorf("received error: %v", syscall.ECONNRESET),
			expCode:  codes.Unavailable,
		},
		{
			name:     "status error with Aborted error code",
			inputErr: status.Error(codes.Aborted, "aborted error"),
			expCode:  codes.Aborted,
		},
		{
			name:     "nil error",
			inputErr: nil,
			expCode:  codes.Internal,
		},
		{
			name:     "user multiattach error",
			inputErr: fmt.Errorf("The disk resource 'projects/foo/disk/bar' is already being used by 'projects/foo/instances/1'"),
			expCode:  codes.InvalidArgument,
		},
		{
			name:     "TemporaryError that wraps googleapi error",
			inputErr: &TemporaryError{code: codes.Unavailable, err: &googleapi.Error{Code: http.StatusBadRequest, Message: "User error with bad request"}},
			expCode:  codes.Unavailable,
		},
		{
			name:     "TemporaryError that wraps fmt.Errorf, which wraps googleapi error",
			inputErr: &TemporaryError{code: codes.Aborted, err: fmt.Errorf("got error: %w", &googleapi.Error{Code: http.StatusBadRequest, Message: "User error with bad request"})},
			expCode:  codes.Aborted,
		},
		{
			name:     "TemporaryError that wraps status error",
			inputErr: &TemporaryError{code: codes.Aborted, err: status.Error(codes.Aborted, "aborted error")},
			expCode:  codes.Aborted,
		},
		{
			name:     "TemporaryError that wraps context canceled error",
			inputErr: &TemporaryError{code: codes.Aborted, err: context.Canceled},
			expCode:  codes.Aborted,
		},
	}

	for _, tc := range testCases {
		errCode := CodeForError(tc.inputErr)
		if errCode != tc.expCode {
			t.Errorf("test %v failed: got %v, expected %v", tc.name, errCode, tc.expCode)
		}
	}
}

func TestIsContextError(t *testing.T) {
	cases := []struct {
		name            string
		err             error
		expectedErrCode codes.Code
		expectError     bool
	}{
		{
			name:            "deadline exceeded error",
			err:             context.DeadlineExceeded,
			expectedErrCode: codes.DeadlineExceeded,
		},
		{
			name:            "contains 'context deadline exceeded'",
			err:             fmt.Errorf("got error: %w", context.DeadlineExceeded),
			expectedErrCode: codes.DeadlineExceeded,
		},
		{
			name:            "context canceled error",
			err:             context.Canceled,
			expectedErrCode: codes.Canceled,
		},
		{
			name:            "contains 'context canceled'",
			err:             fmt.Errorf("got error: %w", context.Canceled),
			expectedErrCode: codes.Canceled,
		},
		{
			name:        "does not contain 'context canceled' or 'context deadline exceeded'",
			err:         fmt.Errorf("unknown error"),
			expectError: true,
		},
		{
			name:        "nil error",
			err:         nil,
			expectError: true,
		},
	}

	for _, test := range cases {
		errCode, err := isContextError(test.err)
		if test.expectError {
			if err == nil {
				t.Errorf("test %v failed, expected error, got %v", test.name, errCode)
			}
		} else if errCode != test.expectedErrCode {
			t.Errorf("test %v failed: got %v, expected %v", test.name, errCode, test.expectedErrCode)
		}
	}
}

func TestIsUserMultiAttachError(t *testing.T) {
	cases := []struct {
		errorString  string
		expectedCode codes.Code
		expectCode   bool
	}{
		{
			errorString:  "The disk resource 'projects/foo/disk/bar' is already being used by 'projects/foo/instance/biz'",
			expectedCode: codes.InvalidArgument,
			expectCode:   true,
		},
		{
			errorString: "The disk resource is ok!",
			expectCode:  false,
		},
	}
	for _, test := range cases {
<<<<<<< HEAD
		code, err := isUserMultiAttachError(fmt.Errorf("%s", test.errorString))
=======
		code, err := isUserMultiAttachError(fmt.Errorf("%v", test.errorString))
>>>>>>> 27bb0568
		if test.expectCode {
			if err != nil || code != test.expectedCode {
				t.Errorf("Failed with non-nil error %v or bad code %v: %s", err, code, test.errorString)
			}
		} else if err == nil {
			t.Errorf("Expected error for test but got none: %s", test.errorString)
		}
	}
}

func TestIsValidDiskEncryptionKmsKey(t *testing.T) {
	cases := []struct {
		diskEncryptionKmsKey string
		expectedIsValid      bool
	}{
		{
			diskEncryptionKmsKey: "projects/my-project/locations/us-central1/keyRings/TestKeyRing/cryptoKeys/test-key",
			expectedIsValid:      true,
		},
		{
			diskEncryptionKmsKey: "projects/my-project/locations/global/keyRings/TestKeyRing/cryptoKeys/test-key",
			expectedIsValid:      true,
		},
		{
			diskEncryptionKmsKey: "projects/my-project/locations/keyRings/TestKeyRing/cryptoKeys/test-key",
			expectedIsValid:      false,
		},
	}
	for _, tc := range cases {
		isValid := isValidDiskEncryptionKmsKey(tc.diskEncryptionKmsKey)
		if tc.expectedIsValid != isValid {
			t.Errorf("test failed: the provided key %s expected to be %v bu tgot %v", tc.diskEncryptionKmsKey, tc.expectedIsValid, isValid)
		}
	}
}

func TestFieldsFromResourceName(t *testing.T) {
	testcases := []struct {
		name            string
		resourceName    string
		expectedProject string
		expectedZone    string
		expectedName    string
		expectedErr     bool
	}{
		{
			name:            "StoragePool_WithValidResourceName_ReturnsFields",
			resourceName:    "projects/my-project/zones/us-central1-a/storagePools/storagePool-1",
			expectedProject: "my-project",
			expectedZone:    "us-central1-a",
			expectedName:    "storagePool-1",
		},
		{
			name:         "StoragePool_WithFullResourceURL_ReturnsError",
			resourceName: "https://www.googleapis.com/compute/v1/projects/project/zones/zone/storagePools/storagePool",
			expectedErr:  true,
		},
		{
			name:         "StoragePool_WithMissingProject_ReturnsError",
			resourceName: "zones/us-central1-a/storagePools/storagePool-1",
			expectedErr:  true,
		},
		{
			name:         "StoragePool_WithMissingZone_ReturnsError",
			resourceName: "projects/my-project/storagePools/storagePool-1",
			expectedErr:  true,
		},
		{
			name:         "StoragePool_WithMissingStoragePoolName_ReturnsError",
			resourceName: "projects/my-project/zones/us-central1-a/storagePool-1",
			expectedErr:  true,
		},
	}
	for _, tc := range testcases {
		t.Run(tc.name, func(t *testing.T) {
			project, zone, name, err := fieldsFromStoragePoolResourceName(tc.resourceName)
			input := fmt.Sprintf("fieldsFromStoragePoolResourceName(%q)", tc.resourceName)
			gotErr := err != nil
			if gotErr != tc.expectedErr {
				t.Errorf("%s error presence = %v, expected error presence = %v", input, gotErr, tc.expectedErr)
			}
			if project != tc.expectedProject || zone != tc.expectedZone || name != tc.expectedName {
				t.Errorf("%s returned {project: %q, zone: %q, name: %q}, expected {project: %q, zone: %q, name: %q}", input, project, zone, name, tc.expectedProject, tc.expectedZone, tc.expectedName)
			}
		})
	}
}

func TestZones(t *testing.T) {
	testcases := []struct {
		name          string
		storagePools  []StoragePool
		expectedZones []string
		expectedErr   bool
	}{
		{
			name: "StoragePools_WithValidResourceNames_ReturnsZones",
			storagePools: []StoragePool{
				{
					Project:      "my-project",
					Zone:         "us-central1-a",
					Name:         "storagePool-1",
					ResourceName: "projects/my-project/zones/us-central1-a/storagePools/storagePool-1",
				},
				{
					Project:      "my-project",
					Zone:         "us-central1-b",
					Name:         "storagePool-2",
					ResourceName: "projects/my-project/zones/us-central1-b/storagePools/storagePool-2",
				},
			},
			expectedZones: []string{"us-central1-a", "us-central1-b"},
		},
		{
			name: "StoragePools_WithDuplicateZone_ReturnsError",
			storagePools: []StoragePool{
				{
					Project:      "my-project",
					Zone:         "us-central1-a",
					Name:         "storagePool-1",
					ResourceName: "projects/my-project/zones/us-central1-a/storagePools/storagePool-1",
				},
				{
					Project:      "my-project",
					Zone:         "us-central1-a",
					Name:         "storagePool-2",
					ResourceName: "projects/my-project/zones/us-central1-a/storagePools/storagePool-2",
				},
			},
			expectedErr: true,
		},
	}
	for _, tc := range testcases {
		t.Run(tc.name, func(t *testing.T) {
			zones, err := StoragePoolZones(tc.storagePools)
			input := fmt.Sprintf("StoragePoolZones(%q)", tc.storagePools)
			gotErr := err != nil
			if gotErr != tc.expectedErr {
				t.Errorf("%s error presence = %v, expected error presence = %v", input, gotErr, tc.expectedErr)
			}
			if diff := cmp.Diff(tc.expectedZones, zones); diff != "" {
				t.Errorf("%s: -want err, +got err\n%s", input, diff)
			}
		})
	}
}

func TestStoragePoolInZone(t *testing.T) {
	testcases := []struct {
		name                string
		storagePools        []StoragePool
		zone                string
		expectedStoragePool *StoragePool
		expectedErr         bool
	}{
		{
			name: "ValidStoragePools_ReturnsStoragePoolInZone",
			storagePools: []StoragePool{
				{
					Project:      "my-project",
					Zone:         "us-central1-a",
					Name:         "storagePool-1",
					ResourceName: "projects/my-project/zones/us-central1-a/storagePools/storagePool-1",
				},
				{
					Project:      "my-project",
					Zone:         "us-central1-b",
					Name:         "storagePool-2",
					ResourceName: "projects/my-project/zones/us-central1-b/storagePools/storagePool-2",
				},
			},
			zone: "us-central1-a",
			expectedStoragePool: &StoragePool{
				Project:      "my-project",
				Zone:         "us-central1-a",
				Name:         "storagePool-1",
				ResourceName: "projects/my-project/zones/us-central1-a/storagePools/storagePool-1",
			},
		},
		{
			name: "StoragePoolNotInZone_ReturnsNil",
			storagePools: []StoragePool{
				{
					Project:      "my-project",
					Zone:         "us-central1-a",
					Name:         "storagePool-1",
					ResourceName: "projects/my-project/zones/us-central1-a/storagePools/storagePool-1",
				},
			},
			zone:                "us-central1-b",
			expectedStoragePool: nil,
		},
	}
	for _, tc := range testcases {
		t.Run(tc.name, func(t *testing.T) {
			sp := StoragePoolInZone(tc.storagePools, tc.zone)
			input := fmt.Sprintf("StoragePoolInZone(%q)", tc.storagePools)
			if diff := cmp.Diff(tc.expectedStoragePool, sp); diff != "" {
				t.Errorf("%s: -want, +got \n%s", input, diff)
			}
		})
	}
}

func TestUnorderedSlicesEqual(t *testing.T) {
	testcases := []struct {
		name                string
		slice1              []string
		slice2              []string
		expectedSlicesEqual bool
	}{
		{
			name:                "OrderedSlicesEqual_ReturnsTrue",
			slice1:              []string{"us-central1-a", "us-central1-b"},
			slice2:              []string{"us-central1-a", "us-central1-b"},
			expectedSlicesEqual: true,
		},
		{
			name:                "UnorderedSlicesEqual_ReturnsTrue",
			slice1:              []string{"us-central1-a", "us-central1-b"},
			slice2:              []string{"us-central1-b", "us-central1-a"},
			expectedSlicesEqual: true,
		},
		{
			name:                "SlicesNotEqualSameLength_ReturnsFalse",
			slice1:              []string{"us-central1-a", "us-central1-b"},
			slice2:              []string{"us-central1-a", "us-central1-a"},
			expectedSlicesEqual: false,
		},
		{
			name:                "SlicesNotEqualDifferentLength_ReturnsFalse",
			slice1:              []string{"us-central1-a"},
			slice2:              []string{},
			expectedSlicesEqual: false,
		},
	}
	for _, tc := range testcases {
		t.Run(tc.name, func(t *testing.T) {
			slicesEqual := UnorderedSlicesEqual(tc.slice1, tc.slice2)
			input := fmt.Sprintf("UnorderedSlicesEqual(%v, %v)", tc.slice1, tc.slice2)
			if diff := cmp.Diff(tc.expectedSlicesEqual, slicesEqual); diff != "" {
				t.Errorf("%s: -want, +got \n%s", input, diff)
			}
		})
	}
}

func TestParseZoneFromURI(t *testing.T) {
	testcases := []struct {
		name      string
		zoneURI   string
		wantZone  string
		expectErr bool
	}{
		{
			name:     "ParseZoneFromURI_FullURI",
			zoneURI:  "https://www.googleapis.com/compute/v1/projects/psch-gke-dev/zones/us-east4-a",
			wantZone: "us-east4-a",
		},
		{
			name:     "ParseZoneFromURI_ProjectZoneString",
			zoneURI:  "projects/psch-gke-dev/zones/us-east4-a",
			wantZone: "us-east4-a",
		},
		{
			name:      "ParseZoneFromURI_Malformed",
			zoneURI:   "projects/psch-gke-dev/regions/us-east4",
			expectErr: true,
		},
	}
	for _, tc := range testcases {
		t.Run(tc.name, func(t *testing.T) {
			gotZone, err := ParseZoneFromURI(tc.zoneURI)
			if err != nil && !tc.expectErr {
				t.Fatalf("Unexpected error: %v", err)
			}
			if err == nil && tc.expectErr {
				t.Fatalf("Expected err, but none was returned. Zone result: %v", gotZone)
			}
			if gotZone != tc.wantZone {
				t.Errorf("ParseZoneFromURI(%v): got %v, want %v", tc.zoneURI, gotZone, tc.wantZone)
			}
		})
	}
}

func TestNewCombinedError(t *testing.T) {
	testcases := []struct {
		name     string
		errors   []error
		wantCode codes.Code
	}{
		{
			name:     "single generic error",
			errors:   []error{fmt.Errorf("my internal error")},
			wantCode: codes.Internal,
		},
		{
			name:     "single retryable error",
			errors:   []error{&googleapi.Error{Code: http.StatusTooManyRequests, Message: "Resource Exhausted"}},
			wantCode: codes.ResourceExhausted,
		},
		{
			name:     "multi generic error",
			errors:   []error{fmt.Errorf("my internal error"), fmt.Errorf("my other internal error")},
			wantCode: codes.Internal,
		},
		{
			name:     "multi retryable error",
			errors:   []error{fmt.Errorf("my internal error"), &googleapi.Error{Code: http.StatusTooManyRequests, Message: "Resource Exhausted"}},
			wantCode: codes.ResourceExhausted,
		},
		{
			name:     "multi retryable error",
			errors:   []error{fmt.Errorf("my internal error"), &googleapi.Error{Code: http.StatusGatewayTimeout, Message: "connection reset by peer"}, fmt.Errorf("my other internal error")},
			wantCode: codes.Unavailable,
		},
		{
			name:     "multi retryable error",
			errors:   []error{fmt.Errorf("The disk resource is already being used"), &googleapi.Error{Code: http.StatusGatewayTimeout, Message: "connection reset by peer"}},
			wantCode: codes.Unavailable,
		},
	}
	for _, tc := range testcases {
		t.Run(tc.name, func(t *testing.T) {
			gotCode := CodeForError(NewCombinedError("message", tc.errors))
			if gotCode != tc.wantCode {
				t.Errorf("NewCombinedError(%v): got %v, want %v", tc.errors, gotCode, tc.wantCode)
			}
		})
	}
}<|MERGE_RESOLUTION|>--- conflicted
+++ resolved
@@ -1409,11 +1409,7 @@
 		},
 	}
 	for _, test := range cases {
-<<<<<<< HEAD
-		code, err := isUserMultiAttachError(fmt.Errorf("%s", test.errorString))
-=======
 		code, err := isUserMultiAttachError(fmt.Errorf("%v", test.errorString))
->>>>>>> 27bb0568
 		if test.expectCode {
 			if err != nil || code != test.expectedCode {
 				t.Errorf("Failed with non-nil error %v or bad code %v: %s", err, code, test.errorString)
